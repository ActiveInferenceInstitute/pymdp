--- conflicted
+++ resolved
@@ -16,11 +16,7 @@
   },
   {
    "cell_type": "code",
-<<<<<<< HEAD
-   "execution_count": 7,
-=======
    "execution_count": 2,
->>>>>>> 9115c1df
    "metadata": {},
    "outputs": [],
    "source": [
@@ -119,11 +115,7 @@
     "      self.key, _ = jr.split(self.key)\n",
     "      return obs\n",
     "\n",
-<<<<<<< HEAD
-    "agents = AIFAgent(A, B, C, D, E, inference_algo='mmp')\n",
-=======
-    "agents = AIFAgent(A, B, C, D, E, pA, pB, use_param_info_gain=True)\n",
->>>>>>> 9115c1df
+    "agents = AIFAgent(A, B, C, D, E, pA, pB, use_param_info_gain=True, inference_algo='mmp')\n",
     "env = TestEnv(num_obs)\n",
     "\n",
     "init = (agents, env)\n",
@@ -136,11 +128,7 @@
   },
   {
    "cell_type": "code",
-<<<<<<< HEAD
-   "execution_count": 4,
-=======
    "execution_count": 3,
->>>>>>> 9115c1df
    "metadata": {},
    "outputs": [],
    "source": [
@@ -215,7 +203,7 @@
    "name": "python",
    "nbconvert_exporter": "python",
    "pygments_lexer": "ipython3",
-   "version": "3.11.4"
+   "version": "3.10.10"
   },
   "orig_nbformat": 4
  },
